--- conflicted
+++ resolved
@@ -12,20 +12,10 @@
 
 import numpy as np
 import yaml
-<<<<<<< HEAD
-
-from mung.node import cropobject_distance, bbox_intersection
-from mung.grammar import DependencyGrammar
-from mung.graph import NotationGraph
-from mung.inference.constants import _CONST
-from mung.io import parse_cropobject_list, parse_cropobject_class_list
-
-=======
 from muscima.cropobject import cropobject_distance, bbox_intersection, CropObject
 from muscima.graph import NotationGraph
 from muscima.inference_engine_constants import _CONST
 from muscima.io import parse_cropobject_list
->>>>>>> be6e0c36
 from tqdm import tqdm
 
 from munglinker.utils import config2data_pool_dict, load_grammar
@@ -645,15 +635,6 @@
     else:
         # Default configuration from variables set at the start of this module
         data_pool_dict = {
-<<<<<<< HEAD
-         'max_edge_length': THRESHOLD_NEGATIVE_DISTANCE,
-         'max_negative_samples': MAX_NEGATIVE_EXAMPLES_PER_OBJECT,
-         'resample_train_entities': RESAMPLE_EACH_EPOCH,
-         'patch_size': (PATCH_HEIGHT, PATCH_WIDTH),
-         'zoom': IMAGE_ZOOM,
-         'max_patch_displacement': MAX_PATCH_DISPLACEMENT,
-         'balance_samples': False,
-=======
             'max_edge_length': THRESHOLD_NEGATIVE_DISTANCE,
             'max_negative_samples': MAX_NEGATIVE_EXAMPLES_PER_OBJECT,
             'resample_train_entities': RESAMPLE_EACH_EPOCH,
@@ -661,7 +642,6 @@
             'zoom': IMAGE_ZOOM,
             'max_patch_displacement': MAX_PATCH_DISPLACEMENT,
             'balance_samples': False
->>>>>>> be6e0c36
         }
         validation_data_pool_dict = copy.deepcopy(data_pool_dict)
         validation_data_pool_dict['resample_train_entities'] = False
@@ -670,28 +650,18 @@
         print("Loading training data...")
         tr_mungs, tr_images = load_munglinker_data_lite(mung_root, images_root,
                                                         include_names=split['train'],
-<<<<<<< HEAD
                                                         exclude_classes=exclude_classes,
                                                         masks_to_bounding_boxes=train_on_bounding_boxes)
         tr_pool = PairwiseMungoDataPool(mungs=tr_mungs, images=tr_images,
                                         **data_pool_dict)
-=======
-                                                        exclude_classes=exclude_classes)
-        tr_pool = PairwiseMungoDataPool(mungs=tr_mungs, images=tr_images, **data_pool_dict)
->>>>>>> be6e0c36
 
         print("Loading validation data...")
         va_mungs, va_images = load_munglinker_data_lite(mung_root, images_root,
                                                         include_names=split['valid'],
-<<<<<<< HEAD
                                                         exclude_classes=exclude_classes,
                                                         masks_to_bounding_boxes=train_on_bounding_boxes)
         va_pool = PairwiseMungoDataPool(mungs=va_mungs, images=va_images,
                                         **validation_data_pool_dict)
-=======
-                                                        exclude_classes=exclude_classes)
-        va_pool = PairwiseMungoDataPool(mungs=va_mungs, images=va_images, **validation_data_pool_dict)
->>>>>>> be6e0c36
     else:
         tr_pool = None
         va_pool = None
@@ -700,15 +670,10 @@
         print("Loading test data...")
         te_mungs, te_images = load_munglinker_data_lite(mung_root, images_root,
                                                         include_names=split['test'],
-<<<<<<< HEAD
                                                         exclude_classes=exclude_classes,
                                                         masks_to_bounding_boxes=train_on_bounding_boxes)
         te_pool = PairwiseMungoDataPool(mungs=te_mungs, images=te_images
                                         **data_pool_dict)
-=======
-                                                        exclude_classes=exclude_classes)
-        te_pool = PairwiseMungoDataPool(mungs=te_mungs, images=te_images, **data_pool_dict)
->>>>>>> be6e0c36
     else:
         te_pool = None
 
